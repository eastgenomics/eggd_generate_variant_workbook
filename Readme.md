<!-- dx-header -->

# egg_generate_workbook (DNAnexus Platform App)

![pytest](https://github.com/eastgenomics/eggd_generate_variant_workbook/actions/workflows/pytest.yml/badge.svg)

## What does this app do?

Generates an Excel workbook from vcf(s)

## What are typical use cases for this app?

This app may be executed as a standalone app.

## What data are required for this app to run?

**Packages**

* Packages from htslib DNAnexus asset:
  * bcftools
  * bcftools -split-vep plugin
* Python packages (specified in requirements.txt)

**File inputs (required)**:

- `--vcfs`: vcf file(s) to write to Excel workbook sheets

**Other Inputs (optional):**

`--additional_files` (`array:files)`: Additional files to be read in and written to additional sheets, expected to be some form of delimited file (i.e. tsv / csv)

`--exclude_columns` (`string`): Columns of VCF to exclude from output workbook.

`--include_columns` (`string`): Columns of VCF to only include in output workbook.

`--reorder_columns` (`string`): Order of fields from VCF in output xlsx columns, any not specified will be appended to end.

`--rename_columns` (`string`): `=` separated key value pairs of VCF fields to rename in output xlsx (e.g. `"gnomADg_AF=gnomAD_genomes_AF"`).

`--filter` (`string`): `bcftools filter` formatted string (see examples below).

`--types` (`string`): `=` separated key value pairs of `{field}={type}` to overwrite in VCF header (i.e `CSQ_gnomADg_AF=Float`). This is required where the field is specified for filtering, but the type is wrongly set in the header. Field types for a given vcf may be inspected with `--print_header`.

`--images` (`array:files`): Image(s) to be written to separate additional sheets, sizes can be set with `--image_sizes` and sheet names with `--image_sheet_names`

`--image_sizes` (`list`): Colon separated `width:height` sizes in pixels for writing images, if specified these MUST be the same number as the number of files passed and in the same order.

`--image_sheet_names` (`list`): Names to use for image file sheets, if specified these MUST be the same number as the number of files passed and in the same order `-iimages=graph1.png -iimages=another_image.jpeg -iimage_sheet_names='myNiceGraph someImage'`). If not given, sheets will be named `image_1, image_2...`.

`--keep_tmp` (`bool`): Determines if to upload the intermediate bcftools split and filtered vcfs. `*.split.vcf.gz` is the output from `bcftools split-vep` and `*.filter.vcf.gz` is the output from `bcftools filter`.

`--keep_filtered` (`bool`): Determines if filtered rows from `--filter` are retained in a seperate 'excluded' tab (default: `True`).

`--add_samplename_column` (`bool`): Determines if to add sample name as first column in each sheet (default: `False`). Column will be named `sampleName`, will be first column unless `--reorder_columns` is specified.

`--add_comment_column` (`bool`): Determines if to append empty 'Comment' column to end of each sheet of variants.

`--add_classification_column` (`bool`): Determines if to append empty 'Classification' column to end of each sheet of variants.

`--sheet_names` (`list`): Names to use for workbook sheets, these MUST be the same number as the number of vcfs passed and in the same order. If not given, and if there is 1 vcf passed the sheet will be named `variants`, else if multiple vcfs are passed the name prefix of the vcf will be used.

`--additional_sheet_names` (`list`): Names to use for additional file sheets, if specified these MUST be the same number as the number of files passed and in the same order (`-iadditional_files=file1 -iadditional_files=file2 -iadditional_sheet_names='name_1 name_2'`). If not given, the first 31 characters of the filename will be used.

`--freeze_columns` (`string`): Column letter and row number of which to 'freeze' (i.e. always keep in view) for sheets of variants, default is to just keep first header row always in view (A2)

`--colour_cells` (`string`): Add conditional colouring of cells for a given column, this should be specified as column:value_range:colour, where colour is a valid hex value or colour name. Multiple conditions may be given in a single `value_range` for the same column and colour values by chaining multiple with either `&` for all or `|` for any condition (n.b. `&` and `|` cannot be used in the same expression). Column names should be given as they appear in the VCF, except for cases where renaming has been specified with `--rename`, in which case the given column name should be used. Example formats:
```
  # single condition
  -icolour_cells "VF:>=0.9:green"

  # both of two conditions
  -icolour_cells "VF:<0.8&>=0.6:orange"

  # either of two conditions
  -icolour_cells "VF:>0.9|<0.1:red"

  # multiple conditions to colour column across multiple ranges and colours
  -icolour_cells "VF:>=0.9:green VF:<0.9&>=0.4:orange VF:>0.4:red"
```

`--output_prefix` (`string`): Prefix for naming output xlsx file. If not given for single file, the VCF prefix will be used. For 2+ input VCFs this must be specified.

`--merge_vcfs` (`bool`): Determines if to merge multiple VCFs to one sheet (default: `False`).

`--summary` (`string`): If to include summary sheet, specify key of assay. Currently supports `dias` and `helios`.

`--human_filter` (`string`): String to add to summary sheet with humanly readable form of the given filter string. No checking is done of this matching the actual filter(s) used.

`--acmg` (`int`): Number of extra sheet(s) to be added to workbook with reporting criteria against ACMG classifications

`--panel` (`string`): Name of panel to display in summary sheet.

`--clinical_indication` (`string`):  Clinical indication to display in summary sheet

`--print_columns` (`bool`): Print column names of all vcfs that will be output to the xlsx and exit. Useful to identify what will be in the output to include/exclude.

`--print_header` (`bool`): Print header of first vcf and exit. Useful for inspecting all fields and types for filtering.

`--additional_columns` (`string`): List of additional columns to add with hyperlinks to external resources. Currently supports the following: decipher, oncokb, cbioportal and pecan. These should be passed as a space separated strings (i.e. -iadditional_columns="oncoKB PeCan cBioPortal"). Details on exact URLs used are given in the table below.

`--split_hgvs` (`bool`): If true, the c. and p. changes in HGVSc and HGVSp will be split out into DNA and Protein columns respectively, without the transcript

`--lock_sheet` (`bool`): If true, all sheets in the variant workbook are locked for dias pipeline except specific cells

<<<<<<< HEAD
`--AF` (`string`): Presents the allele frequency (AF) as a decimal (0-1) or as a percent (0-100). Default is decimal. Options are `decimal` or `percent`

=======
`--report_text` (`bool`): If true, a report text column will be added that contains the key variant annotation in one cell. The key variants are gene name, consequence, exon number, HGVSc, HGVSp, cosmic annotation, exisiting variation and allele frequency.
>>>>>>> b783b6fe

**Example**:

```bash
dx run app-eggd_vcf2xls/2.0.0 \
  -ivcfs="file-G70BB1j45jFpjkPJ2ZB10f47" \
  -ifilter="bcftools filter -e 'CSQ_gnomAD_AF>0.02 | CSQ_gnomADg_AF>0.02 | CSQ_Consequence=\"synonymous_variant\"'" \
  -itypes="CSQ_gnomADg_AF=Float" \
  -irename_cols="gnomADg_AF=gnomAD_genomes_AF" \
  -isummary="dias" \
  -iexclude="MLEAF MQRankSum MLEAC" \
```

The above will do the following:

- filter **out** variants with gnomAD exomes or genomes AF above 2%, or a synonymous variant
- set the type for gnomAD genomes AF in the vcf header to `Float` to allow filtering
- rename the gnomAD genomes AF column
- add the summary sheet for Dias
- exclude the `MLEAF`, `MGRankSum` and `MLEAC` columns from the output
- keep the filtered out variants in a separate sheet (default behaviour)


**Notes on inputs**

- `-summary` currently only accepts `dias` as an option, which adds the summary sheet specific for samples processed through the Dias pipeline
- filtering with `-filter` accepts any valid `bcftools` command where the vcf would be passed at the end (i.e. `bcftools filter -e 'CSQ_gnomAD_AF>0.02' sample.vcf`). Commands that are chained with pipes where the vcf is passed to the first command will NOT work (i.e. `bcftools filter -e 'CSQ_gnomAD_AF>0.02' sample.vcf | bcftoools ...`). See the filtering section below for examples.
- `-include_columns` and `-exclude_columns` are mutually exclusive and can not be passed together
- any arguments that are strings and passing multiple should be one space seperated string (i.e. `-iexclude="MLEAF MQRankSum MLEAC"`)
- Fields in `INFO` and `FORMAT` columns will be split to individual columns, with the field key as the column name. If any duplicates are in the **FORMAT** column, these will have the suffix `(FMT)` (i.e. if depth is present in both `INFO` and `FORMAT`, the depth from `INFO` will be in column `DP` and the depth from `FORMAT` will be in `DP (FMT)`).
- If the CombinedVariantOutput.tsv file from Illumina's TSO500 local app is passed to `-iadditional_files`, only the TMB, MSI and Gene Amplifications sections will be written to the sheet.
- If the MetricsOutput.tsv file from Illumina's TSO500 local app is passed to `-iadditional_files`, the given sample's metrics will attempt to be parsed from the file. If the sample prefix inferred from the input vcf prefix can't be parsed from the file, then the whole metrics file will be written to the sheet.


**Filtering**

Filtering of the input vcf(s) is achieved by passing `bcftools` commands to the `-filter` argument. These should be passed without specifying the vcf or `-o` output argument, as these are set in the app. These require passing the exact name of the field as will be in the vcf, any fields coming from the VEP annotation will be prefixed with `CSQ_` (i.e. the `gnomAD_AF` will be `CSQ_gnomAD_AF`). The names and types set can be viewed by passing `-view_header`.

If the type is wrongly set in the vcf header (i.e. AF values set `String`), these will not be valid for filtering. Therefore, if you are specifying these fields for filtering, the `-types` argument must also be passed to specify the correct field type for the given column (i.e. `-itypes="CSQ_gnomADg_AF=Float"`).

Furthermore, the filtering allows for using the logic described in the [bcftools documentation][bcftools]. No checking of what is being filtered is done (other than if bcftools returns a non-zero exit code, in which case an AssertionError will be raised). Therefore, it is up to the user to ensure the bcftools command being passed filters as intended.

Please be aware of the difference between using `-i / --include` and `-e / --exclude`, as they may not filter the same (i.e. including under 2% (`-i 'gnomAD_AF<0.02'`) != excluding over 2% (`-e gnomAD_AF>0.02`)). In this case, missing values (represented in the vcf with a `'.'`) will be filtered **out** with `--include` as they will not meet the filter. If they should be retained, `--exclude` should be used.

If running the filtering with any operator containing `!` (i.e. `CSQ_ClinVar_CLNSIG!~ \"pathogenic\/i\"`) via an interactive shell, `set +H` must first be set to stop shell history substitution, see the GNU set builtin [documentation][set-docs] for details.

**Examples of filters**
```
# filtering gnomAD at 2%
-ifilter="bcftools filter -e 'CSQ_gnomAD_AF>0.02'"

# filtering gnomAD exomes and genomes at 2%
-ifilter="bcftools filter -e 'CSQ_gnomAD_AF>0.02 | CSQ_gnomADg_AF>0.02'"

# filtering out synonymous consequence
-ifilter="bcftools filter -e 'CSQ_Consequence==\"synonymous_variant\"'"

# filter out gnomAD exomes and genomes at 2%, and synonymous/intronic variants EXCEPT if pathogenic in ClinVar (with or without conflicts)
-ifilter="bcftools filter -e '(CSQ_Consequence==\"synonymous_variant\" | CSQ_Consequence==\"intron_variant\" | CSQ_gnomADe_AF>0.02 | CSQ_gnomADg_AF>0.02) & CSQ_ClinVar_CLNSIG!~ \"pathogenic\/i\" & CSQ_ClinVar_CLNSIGCONF!~ \"pathogenic\/i\"'"

```

Useful resources:

- [bcftools expressions][bcftools-expressions]


## Hyperlinks in output Excel file

Some columns will be formatted with URLs as hyperlinks in the output variant sheets, this is dependent on the INFO field names from the VCF. Currently, the following INFO fields (case insensitive, either exact match or contains given name) and URLs are used:

| INFO field | URL |
|---         | --- |
| gnomad (contains) | https://gnomad.broadinstitute.org/variant/ |
| existing_variation (exact) | https://www.ncbi.nlm.nih.gov/snp/ |
| clinvar (exact) | https://www.ncbi.nlm.nih.gov/clinvar/variation/ |
| cosmic (exact) | https://cancer.sanger.ac.uk/cosmic/search?q= |
| hgmd (exact) | https://my.qiagendigitalinsights.com/bbp/view/hgmd/pro/mut.php?acc= |
| mastermind_mmid3 (exact) | https://mastermind.genomenon.com/detail?mutation= |

URLs used for generating of columns specified from `-iadditional_columns`:

| Name | URL |
| ---  | --- |
| decipher | https://www.deciphergenomics.org/sequence-variant/CHROM-POS-REF-ALT |
| oncoKB | https://www.oncokb.org/gene/ |
| PeCan | https://pecan.stjude.cloud/variants/protein-paint/?gene=SYMBOL |
| cBioPortal | https://www.cbioportal.org/results/mutations?case_set_id=all&gene_list=SYMBOL&cancer_study_list=5c8a7d55e4b046111fee2296 |

n.b. the above link to cBioPortal defaults to the 'TCGA PanCancer Atlas Studies' dataset.


## What does this app output?

This app outputs an Excel workbook and (optionally) the intermediate split and filtered vcfs.

This is the source code for an app that runs on the DNAnexus Platform.
For more information about how to run or modify it, see
https://documentation.dnanexus.com/.


## File details
The app will also add `details` metadata, in terms of variant counts, to the output xlsx report DNAnexus file. Example file details if `-isummary=Dias`, `-iclinical_indication=R208.1_Inherited breast cancer and ovarian cancer_P` and an `-ifilter` is provided, with `-ikeep_filtered=True`:
```
  "clinical_indication": "R208.1_Inherited breast cancer and ovarian cancer_P",
  "included": 10,
  "excluded": 255
```
Note: if `-isummary` not Dias, if `-ikeep_filtered=False`, and if `-iclinical_indication` not provided then the only details added to the file would be `"included": 10`. In this case, if no filtering is performed either then only `"variants": 265` would be added as details.

#### This app was made by EMEE GLH

[bcftools]: https://samtools.github.io/bcftools/bcftools.html#filter
[bcftools-expressions]: https://samtools.github.io/bcftools/bcftools.html#expressions
[set-docs]: https://www.gnu.org/software/bash/manual/html_node/The-Set-Builtin.html
<|MERGE_RESOLUTION|>--- conflicted
+++ resolved
@@ -102,12 +102,9 @@
 
 `--lock_sheet` (`bool`): If true, all sheets in the variant workbook are locked for dias pipeline except specific cells
 
-<<<<<<< HEAD
 `--AF` (`string`): Presents the allele frequency (AF) as a decimal (0-1) or as a percent (0-100). Default is decimal. Options are `decimal` or `percent`
 
-=======
 `--report_text` (`bool`): If true, a report text column will be added that contains the key variant annotation in one cell. The key variants are gene name, consequence, exon number, HGVSc, HGVSp, cosmic annotation, exisiting variation and allele frequency.
->>>>>>> b783b6fe
 
 **Example**:
 
